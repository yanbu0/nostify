using System;
using System.Collections.Generic;
using System.Linq;
using System.Net.Http;
using System.Reflection;
using System.Threading.Tasks;
using Castle.Components.DictionaryAdapter.Xml;
using Confluent.Kafka;
using Confluent.Kafka.Admin;
using Newtonsoft.Json;

namespace nostify;

///<summary>
///Configuration settings for Nostify
///</summary>
public class NostifyConfig
{
    /// <summary>
    /// The API key for accessing the Cosmos DB.
    /// </summary>
    public string cosmosApiKey { get; set; }

    /// <summary>
    /// The name of the Cosmos DB.
    /// </summary>
    public string cosmosDbName { get; set; }

    /// <summary>
    /// The endpoint URI for the Cosmos DB.
    /// </summary>
    public string cosmosEndpointUri { get; set; }

    /// <summary>
    /// The URL for the Kafka server.
    /// </summary>
    public string kafkaUrl { get; set; }

    /// <summary>
    /// Number of partitions to use when automatically creating Kafka topics.
    /// </summary>
    public int kafkaTopicAutoCreatePartitions { get; set; } = 2;

    /// <summary>
    /// The username for accessing Kafka.
    /// </summary>
    public string kafkaUserName { get; set; }

    /// <summary>
    /// The password for accessing Kafka.
    /// </summary>
    public string kafkaPassword { get; set; }

    /// <summary>
    /// The default partition key path for Cosmos DB.
    /// </summary>
    public string defaultPartitionKeyPath { get; set; }

    /// <summary>
    /// The default tenant ID.
    /// </summary>
    public Guid defaultTenantId { get; set; }

    /// <summary>
    /// The configuration settings for the Kafka producer.
    /// </summary>
    public ProducerConfig producerConfig = new ProducerConfig();

    /// <summary>
    /// If true, create database and Aggregate/Projection containers
    /// </summary>
    public bool createContainers { get; set; }

    /// <summary>
    /// The throughput for the containers.
    /// </summary>
    public int? containerThroughput { get; set; }

    /// <summary>
    /// If true, use the gateway connection instead of direct.
    /// </summary>
    public bool useGatewayConnection { get; set; }

    /// <summary>
    /// The IHttpClientFactory instance for creating HttpClient instances to make HTTP requests.
    /// </summary>
    public IHttpClientFactory? httpClientFactory { get; set; } = null;

}

///<summary>
///Nostify factory class
///</summary>
public static class NostifyFactory
{
    /// <summary>
    /// Creates a new instance of Nostify using Cosmos.
    /// </summary>
    public static NostifyConfig WithCosmos(string cosmosApiKey, string cosmosDbName, string cosmosEndpointUri, bool? createContainers = false, int? containerThroughput = null, bool useGatewayConnection = false)
    {
        NostifyConfig config = new NostifyConfig();
        return config.WithCosmos(cosmosApiKey, cosmosDbName, cosmosEndpointUri, createContainers, containerThroughput, useGatewayConnection);
    }

    /// <summary>
    /// Creates a new instance of Nostify using Cosmos.
    /// </summary>
    public static NostifyConfig WithCosmos(this NostifyConfig config, string cosmosApiKey, string cosmosDbName, string cosmosEndpointUri, bool? createContainers = false, int? containerThroughput = null, bool useGatewayConnection = false)
    {
        config.cosmosApiKey = cosmosApiKey;
        config.cosmosDbName = cosmosDbName;
        config.cosmosEndpointUri = cosmosEndpointUri;
        config.createContainers = createContainers ?? false;
        config.containerThroughput = containerThroughput;
        config.useGatewayConnection = useGatewayConnection;
        return config;
    }

    /// <summary>
    /// Creates a new instance of Nostify using Kafka.
    /// </summary>
    public static NostifyConfig WithKafka(ProducerConfig producerConfig)
    {
        NostifyConfig config = new NostifyConfig();
        return config.WithKafka(producerConfig);
    }

    /// <summary>
    /// Creates a new instance of Nostify using Kafka.
    /// </summary>
    public static NostifyConfig WithKafka(this NostifyConfig config, ProducerConfig producerConfig)
    {
        config.producerConfig = producerConfig;
        return config;
    }

    /// <summary>
    /// Creates a new instance of Nostify using Kafka.
    /// </summary>
    public static NostifyConfig WithKafka(string kafkaUrl, string kafkaUserName = null, string kafkaPassword = null, int kafkaTopicAutoCreatePartitions = 2)
    {
        NostifyConfig config = new NostifyConfig();
        return config.WithKafka(kafkaUrl, kafkaUserName, kafkaPassword, kafkaTopicAutoCreatePartitions);
    }

    /// <summary>
    /// Creates a new instance of Nostify using Kafka.
    /// </summary>
    public static NostifyConfig WithKafka(this NostifyConfig config, string kafkaUrl, string kafkaUserName = null, string kafkaPassword = null, int kafkaTopicAutoCreatePartitions = 2)
    {
        config.kafkaTopicAutoCreatePartitions = kafkaTopicAutoCreatePartitions;

        config.kafkaUrl = kafkaUrl;
        config.kafkaUserName = kafkaUserName;
        config.kafkaPassword = kafkaPassword;
        config.producerConfig.BootstrapServers = kafkaUrl;
        config.producerConfig.ClientId = $"Nostify-{config.cosmosDbName}-{Guid.NewGuid()}";

        bool isDeployed = !string.IsNullOrWhiteSpace(config.kafkaUserName) && !string.IsNullOrWhiteSpace(config.kafkaPassword);
        if (isDeployed)
        {
            config.producerConfig.SaslUsername = config.kafkaUserName;
            config.producerConfig.SaslPassword = config.kafkaPassword;
            config.producerConfig.SecurityProtocol = SecurityProtocol.SaslSsl;
            config.producerConfig.SaslMechanism = SaslMechanism.Plain;
            config.producerConfig.ApiVersionRequest = true;
        }

        return config;
    }

    /// <summary>
    /// Creates a new instance of Nostify using Azure Event Hubs.
    /// </summary>
    public static NostifyConfig WithEventHubs(string eventHubsConnectionString, bool diagnosticLogging = false, int kafkaTopicAutoCreatePartitions = 2  )
    {
        NostifyConfig config = new NostifyConfig();
        return config.WithEventHubs(eventHubsConnectionString, diagnosticLogging, kafkaTopicAutoCreatePartitions);
    }

    /// <summary>
    /// Creates a new instance of Nostify using Azure Event Hubs.
    /// </summary>
    public static NostifyConfig WithEventHubs(this NostifyConfig config, string eventHubsConnectionString, bool diagnosticLogging = false, int kafkaTopicAutoCreatePartitions = 2)
    {
        // Parse Event Hubs connection string to extract namespace
        var connectionStringParts = eventHubsConnectionString.Split(';');
        string endpoint = connectionStringParts.FirstOrDefault(p => p.StartsWith("Endpoint="))?.Replace("Endpoint=sb://", "").Replace("/", "") ?? "";

        // Add port 9093 for Kafka protocol
        if (!endpoint.Contains(":"))
        {
            endpoint = $"{endpoint}:9093";
        }

        // Configure for Event Hubs using Kafka protocol
        config.kafkaTopicAutoCreatePartitions = kafkaTopicAutoCreatePartitions;
        config.kafkaUrl = endpoint;
        config.producerConfig.BootstrapServers = endpoint;
        config.producerConfig.ClientId = $"Nostify-{config.cosmosDbName}-{Guid.NewGuid()}";
        config.producerConfig.SecurityProtocol = SecurityProtocol.SaslSsl;
        config.producerConfig.SaslMechanism = SaslMechanism.Plain;
        config.producerConfig.SaslUsername = "$ConnectionString";
        config.producerConfig.SaslPassword = eventHubsConnectionString;
        if (diagnosticLogging)
        {
            config.producerConfig.Debug = "security,broker,protocol"; // Enable specific debug logging
        }

        return config;
    }

    /// <summary>
    /// Creates a new instance of Nostify using an IHttpClientFactory for making HTTP requests internal to Nostify, such as Projection init methods.
    /// You should use the DI injected HttpClient in your own services.
    /// </summary>
    public static NostifyConfig WithHttp(this NostifyConfig config, IHttpClientFactory httpClientFactory)
    {
        config.httpClientFactory = httpClientFactory;
        return config;
    }

    /// <summary>
    /// Builds the Nostify instance. Use generic method if wanting verbose output and/or autocreate topics.
    /// </summary>
    public static INostify Build(this NostifyConfig config)
    {
        var Repository = new NostifyCosmosClient(config.cosmosApiKey,
            config.cosmosDbName,
            config.cosmosEndpointUri,
            UseGatewayConnection: config.useGatewayConnection,
            DefaultContainerThroughput: config.containerThroughput ?? -1,
            DefaultDbThroughput: config.containerThroughput ?? -1
        );
        var DefaultPartitionKeyPath = config.defaultPartitionKeyPath;
        var DefaultTenantId = config.defaultTenantId;
        var KafkaUrl = config.kafkaUrl;
        var KafkaProducer = new ProducerBuilder<string, string>(config.producerConfig).Build();
        var HttpClientFactory = config.httpClientFactory;

        return new Nostify(
            Repository,
            DefaultPartitionKeyPath,
            DefaultTenantId,
            KafkaUrl,
            KafkaProducer,
            HttpClientFactory
        );
    }


    /// <summary>
    /// Builds the Nostify instance. Will autocreate topics in Kafka for each NostifyCommand found in the assembly of T.
    /// </summary>
    /// <param name="config">The Nostify configuration settings.</param>
    /// <param name="verbose">If true, will write to console the steps taken to create the containers and topics</param>
    public static INostify Build<T>(this NostifyConfig config, bool verbose = false) where T : IAggregate
    {
<<<<<<< HEAD
        try
=======

        //Create Confluent admin client
        if (verbose) Console.WriteLine("Building Admin Client");
        var adminClientConfig = new AdminClientConfig(config.producerConfig);
        var adminClient = new AdminClientBuilder(adminClientConfig).Build();
        if (verbose) Console.WriteLine("Admin Client built");

        //Find all NostifyCommand instances in this assembly of T and create a topic for each
        var assembly = typeof(T).Assembly;
        var commandTypes = assembly.GetTypes().Where(t => t.IsSubclassOf(typeof(NostifyCommand)));
        if (verbose) Console.WriteLine($"Found {string.Join(", ", commandTypes.Select(c => c.Name))} command definitions in assembly {assembly.FullName}");
        
        //Get any static properties of each commandType that inherit type NostifyCommand        
        var commandProperties = commandTypes
            .SelectMany(t => t.GetFields(BindingFlags.Public | BindingFlags.Static)
            .Where(p => p.FieldType.IsSubclassOf(typeof(NostifyCommand))));

        if (verbose) Console.WriteLine($"Found {string.Join(", ", commandProperties.Select(c => c.Name))} commands");

        List<TopicSpecification> topics = new List<TopicSpecification>();
        foreach (var commandType in commandProperties)
        {
            //Get the name property value of the commandType
            var topic = commandType.GetValue(null).GetType().GetProperty("name").GetValue(commandType.GetValue(null)).ToString();
            var topicSpec = new TopicSpecification { Name = topic, NumPartitions = config.kafkaTopicAutoCreatePartitions, ReplicationFactor = 1 };
            topics.Add(topicSpec);
        }
        //Filter topics to only create new topics
        var existingTopics = adminClient.GetMetadata(TimeSpan.FromSeconds(10)).Topics;
        topics = topics.Where(t => !existingTopics.Any(et => et.Topic.ToLower() == t.Name.ToLower())).ToList();
        if (verbose) Console.WriteLine($"Creating topics: {string.Join(", ", topics.Select(t => t.Name))}");

        //Create any new topics needed
        if (topics.Count > 0)
>>>>>>> bb0d07dc
        {
            //Create Confluent admin client
            if (verbose) Console.WriteLine("Building Admin Client");
            var adminClientConfig = new AdminClientConfig(config.producerConfig);
            var adminClient = new AdminClientBuilder(adminClientConfig).Build();
            if (verbose) Console.WriteLine("Admin Client built");

            //Find all NostifyCommand instances in this assembly of T and create a topic for each
            var assembly = typeof(T).Assembly;
            var commandTypes = assembly.GetTypes().Where(t => t.IsSubclassOf(typeof(NostifyCommand)));
            if (verbose) Console.WriteLine($"Found {string.Join(", ", commandTypes.Select(c => c.Name))} command definitions in assembly {assembly.FullName}");
            //Get any static properties of each commandType that inherit type NostifyCommand        
            var commandProperties = commandTypes
                .SelectMany(t => t.GetFields(BindingFlags.Public | BindingFlags.Static)
                .Where(p => p.FieldType.IsSubclassOf(typeof(NostifyCommand))));

            if (verbose) Console.WriteLine($"Found {string.Join(", ", commandProperties.Select(c => c.Name))} commands");

            List<TopicSpecification> topics = new List<TopicSpecification>();
            foreach (var commandType in commandProperties)
            {
                //Get the name property value of the commandType
                var topic = commandType.GetValue(null).GetType().GetProperty("name").GetValue(commandType.GetValue(null)).ToString();
                var topicSpec = new TopicSpecification {
                    Name = topic,
                    NumPartitions = 6
                };
                topics.Add(topicSpec);
            }
            //Filter topics to only create new topics
            var existingTopics = adminClient.GetMetadata(TimeSpan.FromSeconds(10)).Topics;
            if (verbose) Console.WriteLine($"Existing topics: {string.Join(", ", existingTopics.Select(t => t.Topic))}");
            topics = topics.Where(t => !existingTopics.Any(et => et.Topic.ToLower() == t.Name.ToLower())).ToList();
            if (verbose) Console.WriteLine($"Creating topics: {string.Join(", ", topics.Select(t => t.Name))}");

            //Create any new topics needed
            if (topics.Count > 0)
            {
                adminClient.CreateTopicsAsync(topics).Wait();
                var currentTopics = adminClient.GetMetadata(TimeSpan.FromSeconds(10)).Topics;
                if (verbose) Console.WriteLine($"Current topics: {string.Join(", ", currentTopics.Select(t => t.Topic))}");
            }

            var nostify = Build(config);

            if (verbose) Console.WriteLine($"Creating containers for {typeof(T).Assembly.FullName}: {config.createContainers}");
            if (config.createContainers)
            {
                nostify.CreateContainersAsync<T>(false, config.containerThroughput, verbose).Wait();
            }

            return nostify;
        }
        catch (Exception ex)
        {
            Console.WriteLine("Error building Nostify with autocreate topics: " + ex.Message + " " + ex.InnerException?.Message);
            throw new NostifyException("Error building Nostify with autocreate topics " + ex.Message + " " + ex.InnerException?.Message);
        }
        
    }
}<|MERGE_RESOLUTION|>--- conflicted
+++ resolved
@@ -256,44 +256,7 @@
     /// <param name="verbose">If true, will write to console the steps taken to create the containers and topics</param>
     public static INostify Build<T>(this NostifyConfig config, bool verbose = false) where T : IAggregate
     {
-<<<<<<< HEAD
-        try
-=======
-
-        //Create Confluent admin client
-        if (verbose) Console.WriteLine("Building Admin Client");
-        var adminClientConfig = new AdminClientConfig(config.producerConfig);
-        var adminClient = new AdminClientBuilder(adminClientConfig).Build();
-        if (verbose) Console.WriteLine("Admin Client built");
-
-        //Find all NostifyCommand instances in this assembly of T and create a topic for each
-        var assembly = typeof(T).Assembly;
-        var commandTypes = assembly.GetTypes().Where(t => t.IsSubclassOf(typeof(NostifyCommand)));
-        if (verbose) Console.WriteLine($"Found {string.Join(", ", commandTypes.Select(c => c.Name))} command definitions in assembly {assembly.FullName}");
-        
-        //Get any static properties of each commandType that inherit type NostifyCommand        
-        var commandProperties = commandTypes
-            .SelectMany(t => t.GetFields(BindingFlags.Public | BindingFlags.Static)
-            .Where(p => p.FieldType.IsSubclassOf(typeof(NostifyCommand))));
-
-        if (verbose) Console.WriteLine($"Found {string.Join(", ", commandProperties.Select(c => c.Name))} commands");
-
-        List<TopicSpecification> topics = new List<TopicSpecification>();
-        foreach (var commandType in commandProperties)
-        {
-            //Get the name property value of the commandType
-            var topic = commandType.GetValue(null).GetType().GetProperty("name").GetValue(commandType.GetValue(null)).ToString();
-            var topicSpec = new TopicSpecification { Name = topic, NumPartitions = config.kafkaTopicAutoCreatePartitions, ReplicationFactor = 1 };
-            topics.Add(topicSpec);
-        }
-        //Filter topics to only create new topics
-        var existingTopics = adminClient.GetMetadata(TimeSpan.FromSeconds(10)).Topics;
-        topics = topics.Where(t => !existingTopics.Any(et => et.Topic.ToLower() == t.Name.ToLower())).ToList();
-        if (verbose) Console.WriteLine($"Creating topics: {string.Join(", ", topics.Select(t => t.Name))}");
-
-        //Create any new topics needed
-        if (topics.Count > 0)
->>>>>>> bb0d07dc
+        try 
         {
             //Create Confluent admin client
             if (verbose) Console.WriteLine("Building Admin Client");
@@ -305,6 +268,7 @@
             var assembly = typeof(T).Assembly;
             var commandTypes = assembly.GetTypes().Where(t => t.IsSubclassOf(typeof(NostifyCommand)));
             if (verbose) Console.WriteLine($"Found {string.Join(", ", commandTypes.Select(c => c.Name))} command definitions in assembly {assembly.FullName}");
+            
             //Get any static properties of each commandType that inherit type NostifyCommand        
             var commandProperties = commandTypes
                 .SelectMany(t => t.GetFields(BindingFlags.Public | BindingFlags.Static)
@@ -317,15 +281,14 @@
             {
                 //Get the name property value of the commandType
                 var topic = commandType.GetValue(null).GetType().GetProperty("name").GetValue(commandType.GetValue(null)).ToString();
-                var topicSpec = new TopicSpecification {
-                    Name = topic,
-                    NumPartitions = 6
-                };
+                var topicSpec = new TopicSpecification { Name = topic, NumPartitions = config.kafkaTopicAutoCreatePartitions, ReplicationFactor = 1 };
                 topics.Add(topicSpec);
             }
             //Filter topics to only create new topics
             var existingTopics = adminClient.GetMetadata(TimeSpan.FromSeconds(10)).Topics;
-            if (verbose) Console.WriteLine($"Existing topics: {string.Join(", ", existingTopics.Select(t => t.Topic))}");
+            topics = topics.Where(t => !existingTopics.Any(et => et.Topic.ToLower() == t.Name.ToLower())).ToList();
+            if (verbose) Console.WriteLine($"Creating topics: {string.Join(", ", topics.Select(t => t.Name))}");
+
             topics = topics.Where(t => !existingTopics.Any(et => et.Topic.ToLower() == t.Name.ToLower())).ToList();
             if (verbose) Console.WriteLine($"Creating topics: {string.Join(", ", topics.Select(t => t.Name))}");
 
