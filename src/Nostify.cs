using Microsoft.Azure.Cosmos;
using Newtonsoft.Json;
using Confluent.Kafka;
using System.Reflection;
using Confluent.Kafka.Admin;

namespace nostify;

///<summary>
///Defines Nostify interface
///</summary>
public interface INostify
{
    ///<summary>
    ///Event store repository
    ///</summary>
    NostifyCosmosClient Repository { get; }

    ///<summary>
    ///Default partition key
    ///</summary>
    string DefaultPartitionKeyPath { get; }
    
    ///<summary>
    ///Default tenant id value for use if NOT implementing multi-tenant
    ///</summary>
    Guid DefaultTenantId { get; }

    ///<summary>
    ///Url for Kafka cluster
    ///</summary>
    string KafkaUrl { get; }

    ///<summary>
    ///Kafka producer
    ///</summary>
    IProducer<string, string> KafkaProducer { get; }

    ///<summary>
    ///Writes event to event store
    ///</summary>        
    ///<param name="eventToPersist">Event to apply and persist in event store</param>
    public Task PersistEventAsync(Event eventToPersist);

    ///<summary>
    ///Writes event to event store
    ///</summary>        
    ///<param name="events">Events to apply and persist in event store</param>
    ///<param name="batchSize">Optional. Number of events to write in a batch.  If null, writes all events in one batch.</param>
    ///<param name="allowRetry">Optional. If true, will retry on TooManyRequests error.  Default is false.</param>
    ///<param name="publishErrorEvents">Optional. If true, will publish error events to Kafka as well as write to undeliverableEvents container.  Default is false.</param>
    public Task BulkPersistEventAsync(List<Event> events, int? batchSize = null, bool allowRetry = false, bool publishErrorEvents = false);

    ///<summary>
    ///Writes Event to the undeliverable events container. Use for handling errors to prevent constant retry.
    ///</summary>
    ///<param name="functionName">Name of function that failed, should be able to trace failure back to Azure function</param>
    ///<param name="errorMessage">Error message to capture</param>
    ///<param name="eventToHandle">The event that failed to process</param>
    ///<param name="errorCommand">Optional. The command that failed, if null will not publish to Kafka</param>
    public Task HandleUndeliverableAsync(string functionName, string errorMessage, Event eventToHandle, ErrorCommand? errorCommand = null);

    ///<summary>
    ///Published event to messaging bus
    ///</summary>        
    ///<param name="cosmosTriggerOutput">String output from CosmosDBTrigger, will be processed into a List of Events and published to Kafka</param>
    public Task PublishEventAsync(string cosmosTriggerOutput);

    ///<summary>
    ///Published event to messaging bus
    ///</summary>
    ///<param name="peList">List of Events to publish to Kafka</param>
    ///<param name="showOutput">Optional. If true, will write to console the output of each event published.  Default is false.</param>
    public Task PublishEventAsync(List<Event> peList, bool showOutput = false);

    ///<summary>
    ///Published event to messaging bus
    ///</summary>
    ///<param name="eventToPublish">Event to publish to Kafka</param>
    public Task PublishEventAsync(Event eventToPublish);

    ///<summary>
    ///Retrieves the event store container
    ///</summary>
    public Task<Container> GetEventStoreContainerAsync(bool allowBulk = false);

    ///<summary>    
    ///Retrieves the current state container for Aggregate Root
    ///</summary>
    ///<param name="partitionKeyPath">Path to parition key, unless not using tenants, leave default</param>
    public Task<Container> GetCurrentStateContainerAsync<A>(string partitionKeyPath = "/tenantId") where A : IAggregate;

    ///<summary>    
    ///Retrieves the current state container for Aggregate Root with bulk function turned on.
    ///</summary>
    ///<param name="partitionKeyPath">Path to parition key, unless not using tenants, leave default</param>
    public Task<Container> GetBulkCurrentStateContainerAsync<A>(string partitionKeyPath = "/tenantId") where A : IAggregate;

    ///<summary>
    ///Retrieves the container for specified Projection
    ///</summary>
    ///<param name="partitionKeyPath">Path to parition key, unless not using tenants, leave default</param>
    public Task<Container> GetProjectionContainerAsync<P>(string partitionKeyPath = "/tenantId") where P : IContainerName;

    ///<summary>
    ///Retrieves the container for specified Projection with bulk function turned on
    ///</summary>
    ///<param name="partitionKeyPath">Path to parition key, unless not using tenants, leave default</param>
    public Task<Container> GetBulkProjectionContainerAsync<P>(string partitionKeyPath = "/tenantId") where P : IContainerName;

    ///<summary>
    ///Retrieves the container.  Uses the knownContainers list to skip checks if container already exists. Will create if it doesn't exist and update knownContainers list.
    ///</summary>
    ///<param name="containerName">Name of container to retrieve</param>
    ///<param name="bulkEnabled">If bulk operations are enabled</param>
    ///<param name="partitionKeyPath">Path to partition key</param>
    public Task<Container> GetContainerAsync(string containerName, bool bulkEnabled, string partitionKeyPath);

    ///<summary>
    ///Rebuilds the entire container from event stream
    ///</summary>
    public Task RebuildCurrentStateContainerAsync<T>(string partitionKeyPath = "/tenantId") where T : NostifyObject, IAggregate, new();

    ///<summary>
    ///Rehydrates data directly from stream of events when querying a Projection isn't feasible
    ///</summary>
    ///<returns>
    ///The aggregate state rehydrated from create to the specified DateTime.  If no DateTime provided, returns current state.
    ///</returns>
    ///<param name="id">The id (Guid) of the aggregate root to build a projection of</param>
    ///<param name="untilDate">Optional. Will build the aggregate state up to and including this time, if no value provided returns projection of current state</param>
    public Task<T> RehydrateAsync<T>(Guid id, DateTime? untilDate = null) where T : NostifyObject, IAggregate, new();

    ///<summary>
    ///Rehydrates data directly from stream of events and then calls the Projection InitAsync() function to pull any needed data from external services.
    ///</summary>
    ///<param name="id">The id (Guid) of the aggregate root to build a projection of</param>
    ///<param name="httpClient">Instance of HttpClient to query external data for Projection</param>
    ///<returns>
    ///The projection state rehydrated.  Projections may only be rehydrated to the current state.
    ///</returns>
    public Task<P> RehydrateAsync<P,A>(Guid id, HttpClient httpClient) where P : ProjectionBaseClass<P,A>, IContainerName, IHasExternalData<P>, new() where A : NostifyObject, IAggregate, new();

    ///<summary>
    ///Performs bulk upsert of list. Internally, creates a <c>List&lt;Task&gt;</c> for you by iterating over the <c>List&lt;T&gt;</c> and calling <c>UpsertItemAsync()</c> and then calls <c>Task.WhenAll()</c>.
    ///</summary>
    public Task DoBulkUpsertAsync<T>(Container container, List<T> itemList) where T : IApplyable;

    ///<summary>
    ///Performs bulk upsert of list. Internally, creates a <c>List&lt;Task&gt;</c> for you by iterating over the <c>List&lt;T&gt;</c> and calling <c>UpsertItemAsync()</c> and then calls <c>Task.WhenAll()</c>.
    ///</summary>
    public Task DoBulkUpsertAsync<T>(string containerName, List<T> itemList, string partitionKeyPath = "/tenantId") where T : IApplyable;

    /// <summary>
    /// Create the containers for the event store, aggregates, and projections if they don't exist; aggregates and projections are searched for in the calling assembly.
    /// </summary>
    /// <remarks>
    /// This method should only be called at startup (e.g. from Program.cs)
    /// </remarks>
    /// <param name="localhostOnly">Only create the database if running on localhost; default is true.</param>
    /// <param name="throughput">The throughput to use, will use the default if nul</param>
    /// <param name="verbose">If true, will write to console the steps taken to create the containers</param>
    public Task CreateContainersAsync<TTypeInAssembly>(bool localhostOnly = true, int? throughput = null, bool verbose = false);

}

///<summary>
///Configuration settings for Nostify
///</summary>
public class NostifyConfig
{
    /// <summary>
    /// The API key for accessing the Cosmos DB.
    /// </summary>
    public string cosmosApiKey { get; set; }

    /// <summary>
    /// The name of the Cosmos DB.
    /// </summary>
    public string cosmosDbName { get; set; }

    /// <summary>
    /// The endpoint URI for the Cosmos DB.
    /// </summary>
    public string cosmosEndpointUri { get; set; }

    /// <summary>
    /// The URL for the Kafka server.
    /// </summary>
    public string kafkaUrl { get; set; }

    /// <summary>
    /// The username for accessing Kafka.
    /// </summary>
    public string kafkaUserName { get; set; }

    /// <summary>
    /// The password for accessing Kafka.
    /// </summary>
    public string kafkaPassword { get; set; }

    /// <summary>
    /// The default partition key path for Cosmos DB.
    /// </summary>
    public string defaultPartitionKeyPath { get; set; }

    /// <summary>
    /// The default tenant ID.
    /// </summary>
    public Guid defaultTenantId { get; set; }

    /// <summary>
    /// The configuration settings for the Kafka producer.
    /// </summary>
    public ProducerConfig producerConfig = new ProducerConfig();

    /// <summary>
    /// If true, create database and Aggregate/Projection containers
    /// </summary>
    public bool createContainers { get; set; }

    /// <summary>
    /// The throughput for the containers.
    /// </summary>
    public int? containerThroughput { get; set; }

    /// <summary>
    /// If true, use the gateway connection instead of direct.
    /// </summary>
    public bool useGatewayConnection { get; set; }
}

///<summary>
///Nostify factory class
///</summary>
public static class NostifyFactory
{
    /// <summary>
    /// Creates a new instance of Nostify using Cosmos.
    /// </summary>
    /// <param name="cosmosApiKey"></param>
    /// <param name="cosmosDbName"></param>
    /// <param name="cosmosEndpointUri"></param>
    /// <param name="createContainers"></param>
    /// <param name="containerThroughput"></param>
    /// <param name="useGatewayConnection"></param>
    /// <returns></returns>
    public static NostifyConfig WithCosmos(string cosmosApiKey, string cosmosDbName, string cosmosEndpointUri, bool? createContainers = false, int? containerThroughput = null, bool useGatewayConnection = false)
    {
        NostifyConfig config = new NostifyConfig();
<<<<<<< HEAD
        return config.WithCosmos(cosmosApiKey, cosmosDbName, cosmosEndpointUri, createContainers, containerThroughput, useGatewayConnection);
=======
        return config.WithCosmos(cosmosApiKey, cosmosDbName, cosmosEndpointUri, createContainers, containerThroughput);
>>>>>>> 7edc40f2
    }

    /// <summary>
    /// Creates a new instance of Nostify using Cosmos.
    /// </summary>
    /// <param name="config"></param>
    /// <param name="cosmosApiKey"></param>
    /// <param name="cosmosDbName"></param>
    /// <param name="cosmosEndpointUri"></param>
    /// <param name="createContainers"></param>
    /// <param name="containerThroughput"></param>
    /// <param name="useGatewayConnection"></param>
    /// <returns></returns>
    public static NostifyConfig WithCosmos(this NostifyConfig config, string cosmosApiKey, string cosmosDbName, string cosmosEndpointUri, bool? createContainers = false, int? containerThroughput = null, bool useGatewayConnection = false)
    {
        config.cosmosApiKey = cosmosApiKey;
        config.cosmosDbName = cosmosDbName;
        config.cosmosEndpointUri = cosmosEndpointUri;
        config.createContainers = createContainers ?? false;
        config.containerThroughput = containerThroughput;
        config.useGatewayConnection = useGatewayConnection;
        return config;
    }

    /// <summary>
    /// Creates a new instance of Nostify using Kafka.
    /// </summary>
    public static NostifyConfig WithKafka(ProducerConfig producerConfig)
    {
        NostifyConfig config = new NostifyConfig();
        return config.WithKafka(producerConfig);
    }   

    /// <summary>
    /// Creates a new instance of Nostify using Kafka.
    /// </summary>
    public static NostifyConfig WithKafka(this NostifyConfig config, ProducerConfig producerConfig)
    {
        config.producerConfig = producerConfig;
        return config;
    }

    /// <summary>
    /// Creates a new instance of Nostify using Kafka.
    /// </summary>
    public static NostifyConfig WithKafka(string kafkaUrl, string kafkaUserName = null, string kafkaPassword = null)
    {
        NostifyConfig config = new NostifyConfig();
        return config.WithKafka(kafkaUrl, kafkaUserName, kafkaPassword);
    }

    /// <summary>
    /// Creates a new instance of Nostify using Kafka.
    /// </summary>
    public static NostifyConfig WithKafka(this NostifyConfig config, string kafkaUrl, string kafkaUserName = null, string kafkaPassword = null)
    {
        config.kafkaUrl = kafkaUrl;
        config.kafkaUserName = kafkaUserName;
        config.kafkaPassword = kafkaPassword;
        config.producerConfig.BootstrapServers = kafkaUrl;
        config.producerConfig.ClientId = $"Nostify-{config.cosmosDbName}-{Guid.NewGuid()}";
        config.producerConfig.AllowAutoCreateTopics = true;

        bool isDeployed = !string.IsNullOrWhiteSpace(config.kafkaUserName) && !string.IsNullOrWhiteSpace(config.kafkaPassword);
        if (isDeployed)
        {
            config.producerConfig.SaslUsername = config.kafkaUserName;
            config.producerConfig.SaslPassword = config.kafkaPassword;
            config.producerConfig.SecurityProtocol = SecurityProtocol.SaslSsl;
            config.producerConfig.SaslMechanism = SaslMechanism.Plain;
            config.producerConfig.ApiVersionRequest = true;
        }

        
        return config;
    }

    /// <summary>
    /// Builds the Nostify instance. Use generic method if wanting verbose output or autocreate topics.
    /// </summary>
    public static INostify Build(this NostifyConfig config)
    {
        var Repository = new NostifyCosmosClient(config.cosmosApiKey, config.cosmosDbName, config.cosmosEndpointUri);
        var DefaultPartitionKeyPath = config.defaultPartitionKeyPath;
        var DefaultTenantId = config.defaultTenantId;
        var KafkaUrl = config.kafkaUrl;
        var KafkaProducer = new ProducerBuilder<string,string>(config.producerConfig).Build();

        return new Nostify(
            Repository,
            DefaultPartitionKeyPath,
            DefaultTenantId,
            KafkaUrl,
            KafkaProducer
        );
       
    }

<<<<<<< HEAD
    /// <summary>
    /// Builds the Nostify instance. 
    /// </summary>
    public static INostify Build<T>(this NostifyConfig config) where T : IAggregate
=======
    public static INostify Build<T>(this NostifyConfig config, bool verbose = false) where T : IAggregate
>>>>>>> 7edc40f2
    {

        //Create Confluent admin client
         if (verbose) Console.WriteLine("Building Admin Client");
        var adminClientConfig = new AdminClientConfig(config.producerConfig);
        var adminClient = new AdminClientBuilder(adminClientConfig).Build();
         if (verbose) Console.WriteLine("Admin Client built");

        //Find all NostifyCommand instances in this assembly of T and create a topic for each
        var assembly = typeof(T).Assembly;
        var commandTypes = assembly.GetTypes().Where(t => t.IsSubclassOf(typeof(NostifyCommand)));
         if (verbose) Console.WriteLine($"Found {string.Join(", ",commandTypes.Select(c => c.Name))} command definitions in assembly {assembly.FullName}");
        //Get any static properties of each commandType that inherit type NostifyCommand        
        var commandProperties = commandTypes
            .SelectMany(t => t.GetFields(BindingFlags.Public | BindingFlags.Static)
            .Where(p => p.FieldType.IsSubclassOf(typeof(NostifyCommand))));

         if (verbose) Console.WriteLine($"Found {string.Join(", ",commandProperties.Select(c => c.Name))} commands");

        List<TopicSpecification> topics = new List<TopicSpecification>();
        foreach (var commandType in commandProperties)
        {
            //Get the name property value of the commandType
            var topic = commandType.GetValue(null).GetType().GetProperty("name").GetValue(commandType.GetValue(null)).ToString();
            var topicSpec = new TopicSpecification { Name = topic, NumPartitions = 6 };
            topics.Add(topicSpec);
        }
        //Filter topics to only create new topics
        var existingTopics = adminClient.GetMetadata(TimeSpan.FromSeconds(10)).Topics;
        topics = topics.Where(t => !existingTopics.Any(et => et.Topic == t.Name)).ToList();
         if (verbose) Console.WriteLine($"Creating topics: {string.Join(", ", topics.Select(t => t.Name))}");

        //Create any new topics needed
        if (topics.Count > 0)
        {
            adminClient.CreateTopicsAsync(topics).Wait();
            var currentTopics = adminClient.GetMetadata(TimeSpan.FromSeconds(10)).Topics;
             if (verbose) Console.WriteLine($"Current topics: {string.Join(", ", currentTopics.Select(t => t.Topic))}");
        }
        
        var nostify = Build(config);

         if (verbose) Console.WriteLine($"Creating containers for {typeof(T).Assembly.FullName}: {config.createContainers}");
        if (config.createContainers)
        {
            nostify.CreateContainersAsync<T>(false, config.containerThroughput, verbose).Wait();
        }

        return nostify;
    }
}

///<summary>
///Base class to utilize nostify.  Should inject as a singleton in HostBuilder().ConfigureServices() 
///</summary>
public class Nostify : INostify
{

    /// <inheritdoc />
    public NostifyCosmosClient Repository { get; }
    /// <inheritdoc />
    public string DefaultPartitionKeyPath { get; }
    /// <inheritdoc />
    public Guid DefaultTenantId { get; }
    /// <inheritdoc />
    public string KafkaUrl { get; }
    /// <inheritdoc />
    public IProducer<string, string> KafkaProducer { get; }

    ///<summary>
    ///Nostify constructor for development with no username and pwd for Kafka
    ///</summary>
    ///<param name="primaryKey">API Key value</param>
    ///<param name="dbName">Name of event store DB</param>
    ///<param name="cosmosEndpointUri">Uri of cosmos endpoint, format: https://[instance-name].documents.azure.us:443/</param>
    ///<param name="kafkaUrl">Url of Kafka instance, format: localhost:54165</param>
    ///<param name="defaultPartitionKeyPath">Path to partition key for default created current state container, set null to not create, leave default to partition by tenantId </param>
    ///<param name="defaultTenantId">Default tenant id value for use if NOT implementing multi-tenant, if left to default will create one partition in current state container per tenant</param>
    public Nostify(string primaryKey, string dbName, string cosmosEndpointUri, string kafkaUrl, string defaultPartitionKeyPath = "/tenantId", Guid defaultTenantId = default)
    {
        new Nostify(primaryKey, dbName, cosmosEndpointUri, kafkaUrl, null, null, defaultPartitionKeyPath, defaultTenantId);
    }

    internal Nostify(NostifyCosmosClient repository, string defaultPartitionKeyPath, Guid defaultTenantId, string kafkaUrl, IProducer<string, string> kafkaProducer)
    {
        Repository = repository;
        DefaultPartitionKeyPath = defaultPartitionKeyPath;
        DefaultTenantId = defaultTenantId;
        KafkaUrl = kafkaUrl;
        KafkaProducer = kafkaProducer;
    }

    ///<summary>
    ///Nostify constructor for production with username and pwd for Kafka
    ///</summary>
    ///<param name="primaryKey">API Key value</param>
    ///<param name="dbName">Name of event store DB</param>
    ///<param name="cosmosEndpointUri">Uri of cosmos endpoint, format: https://[instance-name].documents.azure.us:443/</param>
    ///<param name="kafkaUrl">Url of Kafka instance, format: localhost:54165</param>
    ///<param name="kafkaUserName">Username for Kafka</param>
    ///<param name="kafkaPassword">Password for Kafka</param>
    ///<param name="defaultPartitionKeyPath">Path to partition key for default created current state container, set null to not create, leave default to partition by tenantId </param>
    ///<param name="defaultTenantId">Default tenant id value for use if NOT implementing multi-tenant, if left to default will create one partition in current state container per tenant</param>
    private Nostify(string primaryKey, string dbName, string cosmosEndpointUri, string kafkaUrl, string kafkaUserName, string kafkaPassword, string defaultPartitionKeyPath, Guid defaultTenantId)
    {
        Repository = new NostifyCosmosClient(primaryKey, dbName, cosmosEndpointUri);
        if (defaultPartitionKeyPath != null)
        {
            this.DefaultPartitionKeyPath = defaultPartitionKeyPath;
        }
        this.DefaultTenantId = defaultTenantId;
        this.KafkaUrl = kafkaUrl;

        bool isDeployed = !string.IsNullOrWhiteSpace(kafkaUserName) && !string.IsNullOrWhiteSpace(kafkaPassword);

        //Build producer instance
        var producerConfig = new List<KeyValuePair<string, string>>
        {
            new KeyValuePair<string, string>("bootstrap.servers", KafkaUrl),
            new KeyValuePair<string, string>("session.timeout.ms", "45000"),
            new KeyValuePair<string, string>("client.id", $"Nostifyd-{dbName}-{Guid.NewGuid()}")
        };
        if (isDeployed)
        {
            producerConfig.Add(new KeyValuePair<string, string>("sasl.username", kafkaUserName));
            producerConfig.Add(new KeyValuePair<string, string>("sasl.password", kafkaPassword));
            producerConfig.Add(new KeyValuePair<string, string>("security.protocol", "SASL_SSL"));
            producerConfig.Add(new KeyValuePair<string, string>("sasl.mechanisms", "PLAIN"));
        }
        KafkaProducer = new ProducerBuilder<string,string>(producerConfig).Build();
    }


    /// <inheritdoc />
    public async Task PersistEventAsync(Event eventToPersist)
    {
        var eventContainer = await GetEventStoreContainerAsync();
        await eventContainer.CreateItemAsync(eventToPersist, eventToPersist.aggregateRootId.ToPartitionKey());
    }

    ///<inheritdoc />
    public async Task PublishEventAsync(string cosmosTriggerOutput)
    {
        var peList = JsonConvert.DeserializeObject<List<Event>>(cosmosTriggerOutput);
        await PublishEventAsync(peList);
    }

    ///<inheritdoc />
    public async Task PublishEventAsync(List<Event> peList, bool showOutput = false)
    {
        if (peList != null)
        {
            foreach (Event pe in peList)
            {
                string topic = pe.command.name;
                var result = await KafkaProducer.ProduceAsync(topic, new Message<string, string>{  Value = JsonConvert.SerializeObject(pe) });

                if (showOutput) Console.WriteLine($"Event published to topic {topic} with key {result.Key} and value {result.Value}");
            }
        }
    }

    ///<inheritdoc />
    public async Task PublishEventAsync(Event eventToPublish)
    {
        List<Event> peList = new List<Event>(){eventToPublish};
        await PublishEventAsync(peList);
    }

    ///<inheritdoc />
    public async Task BulkPersistEventAsync(List<Event> events, int? batchSize = null, bool allowRetry = false, bool publishErrorEvents = false)
    {
        var eventContainer = await GetEventStoreContainerAsync(true);
        
        //If batchSize is not null, set loopSize to batchSize, otherwise loop through all events
        int loopSize = batchSize.HasValue ? batchSize.Value : events.Count;

        //Loop through in batches of batchSize
        for (int i = 0; i < events.Count; i += loopSize)
        {
            var eventBatch = events.Skip(i).Take(loopSize).ToList();

            List<Task> taskList = new List<Task>();
            eventBatch.ForEach(pe => {
                taskList.Add(eventContainer.CreateItemAsync(pe,pe.aggregateRootId.ToPartitionKey())
                        .ContinueWith(itemResponse =>
                        {
                            if (!itemResponse.IsCompletedSuccessfully)
                            {
                                //Retry if too many requests error
                                if (allowRetry && itemResponse.Exception.InnerException is CosmosException ce && ce.StatusCode == System.Net.HttpStatusCode.TooManyRequests)
                                {
                                    //Wait the specified amount of time or one second then retry, write to undeliverable events if still fails
                                    int waitTime = ce.RetryAfter.HasValue ? (int)ce.RetryAfter.Value.TotalMilliseconds : 1000;
                                    Task.Delay(waitTime).ContinueWith(_ => eventContainer.CreateItemAsync(pe, pe.aggregateRootId.ToPartitionKey())
                                        .ContinueWith(_ => HandleUndeliverableAsync(nameof(BulkPersistEventAsync), itemResponse.Exception.Message, pe, publishErrorEvents ? ErrorCommand.BulkPersistEvent : null)));
                                } 
                                else
                                {
                                    //This will cause a record to get written to the undeliverable events container for retry later if needed
                                    _ = HandleUndeliverableAsync(nameof(BulkPersistEventAsync), itemResponse.Exception.Message, pe, publishErrorEvents ? ErrorCommand.BulkPersistEvent : null);
                                }
                            }
                        }));
            });

            await Task.WhenAll(taskList);
        }
    }

    ///<inheritdoc />
    public async Task HandleUndeliverableAsync(string functionName, string errorMessage, Event eventToHandle, ErrorCommand? errorCommand = null)
    {
        var undeliverableContainer = await GetUndeliverableEventsContainerAsync();

        await undeliverableContainer.CreateItemAsync(new UndeliverableEvent(functionName, errorMessage, eventToHandle), eventToHandle.aggregateRootId.ToPartitionKey());
        if (errorCommand is not null)
        {
            await PublishEventAsync(new NostifyErrorEvent(errorCommand, eventToHandle.aggregateRootId, eventToHandle));
        }
    }

    ///<inheritdoc />
    public async Task<T> RehydrateAsync<T>(Guid id, DateTime? untilDate = null) where T : NostifyObject, IAggregate, new()
    {
        var eventContainer = await GetEventStoreContainerAsync();
        
        T rehyd = new T();
        List<Event> peList = await eventContainer.GetItemLinqQueryable<Event>()
            .Where(pe => pe.aggregateRootId == id
                && (!untilDate.HasValue || pe.timestamp <= untilDate)
            )
            .ReadAllAsync();

        foreach (var pe in peList.OrderBy(pe => pe.timestamp))  //Apply in order
        {
            rehyd.Apply(pe);
        }

        return rehyd;
    }

    ///<inheritdoc />
    public async Task<P> RehydrateAsync<P,A>(Guid id, HttpClient httpClient) where P : ProjectionBaseClass<P,A>, IContainerName, IHasExternalData<P>, new() where A : NostifyObject, IAggregate, new()
    {
        var eventContainer = await GetEventStoreContainerAsync();
        
        P rehydratedProjection = new P();
        List<Event> eventList = await eventContainer.GetItemLinqQueryable<Event>()
            .Where(e => e.aggregateRootId == id)
            .ReadAllAsync();

        foreach (var pe in eventList.OrderBy(pe => pe.timestamp))  //Apply in order
        {
            rehydratedProjection.Apply(pe);
        }

        rehydratedProjection = await rehydratedProjection.InitAsync(this, httpClient);

        return rehydratedProjection;
    }


    ///<inheritdoc />
    public async Task<Container> GetEventStoreContainerAsync(bool allowBulk = false)
    {
        return await GetContainerAsync(Repository.EventStoreContainer, allowBulk, Repository.EventStorePartitionKey);
    }

    ///<inheritdoc />
    public async Task<Container> GetCurrentStateContainerAsync<A>(string partitionKeyPath = "/tenantId") where A : IAggregate
    {
        return await GetContainerAsync(A.currentStateContainerName, false, partitionKeyPath);
    }

    ///<inheritdoc />
    public async Task<Container> GetBulkCurrentStateContainerAsync<A>(string partitionKeyPath = "/tenantId") where A : IAggregate
    {
        return await GetContainerAsync(A.currentStateContainerName, true, partitionKeyPath);
    }

    ///<inheritdoc />
    public async Task<Container> GetProjectionContainerAsync<P>(string partitionKeyPath = "/tenantId") where P : IContainerName
    {
        return await GetContainerAsync(P.containerName, false, partitionKeyPath);
    }

    ///<inheritdoc />
    public async Task<Container> GetBulkProjectionContainerAsync<P>(string partitionKeyPath = "/tenantId") where P : IContainerName
    {
        return await GetContainerAsync(P.containerName, true, partitionKeyPath);
    }

    ///<inheritdoc />
    public async Task<Container> GetContainerAsync(string containerName, bool bulkEnabled, string partitionKeyPath)
    {
        return await Repository.GetContainerAsync(containerName, partitionKeyPath, bulkEnabled);
    }  

    
    ///<inheritdoc />
    public async Task RebuildCurrentStateContainerAsync<T>(string partitionKeyPath = "/tenantId") where T : NostifyObject, IAggregate, new()
    {
        Container containerToRebuild = await GetCurrentStateContainerAsync<T>();

        //Store data needed for re-creating container
        string containerName = containerToRebuild.Id;

        //Remove container to delete all bad data and start from scratch
        ContainerResponse resp = await containerToRebuild.DeleteContainerAsync();

        List<T> rehydratedAggregates = new List<T>();

        Container eventStore = await GetEventStoreContainerAsync();
        //Get list of distinct aggregate root ids
        List<Guid> uniqueAggregateRootIds = await eventStore.GetItemLinqQueryable<Event>()
            .Select(pe => pe.aggregateRootId)
            .Distinct()
            .ReadAllAsync();
        
        //TODO: probably can just use the feed iterator here?
        //Loop through a query the events for 1,000 at a time, then rehydrate 
        const int GET_THIS_MANY = 1000;
        int endOfRange = uniqueAggregateRootIds.Count();
        int i = 0;
        while (i < endOfRange)
        {
            int rangeNum = (i + GET_THIS_MANY >= endOfRange) ? endOfRange - 1 : i + GET_THIS_MANY;
            var aggRange = uniqueAggregateRootIds.GetRange(i,rangeNum);

            var peList = await eventStore.GetItemLinqQueryable<Event>()
                .Where(pe => aggRange.Contains(pe.aggregateRootId))
                .ReadAllAsync();
            
            aggRange.ForEach(id => {
                rehydratedAggregates.Add(Rehydrate<T>(peList.Where(e => e.aggregateRootId == id).OrderBy(e => e.timestamp).ToList()));
            });
            i = i + GET_THIS_MANY;
        }
        
        //Recreate container
        Container rebuiltContainer = await GetContainerAsync(containerName, true, partitionKeyPath);

        //Save
        List<Task> saveTasks = new List<Task>();
        rehydratedAggregates.ForEach(agg => {
            saveTasks.Add(rebuiltContainer.UpsertItemAsync<T>(agg));
        });   
        await Task.WhenAll(saveTasks);
    }

    ///<summary>
    ///Rehydrates data directly from stream of events passed from calling method.
    ///</summary>
    ///<returns>
    ///The projection state rehydrated to the extent of the events fed into it.
    ///</returns>
    ///<param name="peList">The event stream for the aggregate to be rehydrated</param>
    private T Rehydrate<T>(List<Event> peList) where T : NostifyObject, new()
    {            
        T rehyd = new T();
        foreach (var pe in peList) 
        {
            rehyd.Apply(pe);
        }

        return rehyd;
    }
    

    ///<summary>
    ///Retrieves the undeliverable events container
    ///</summary>
    public async Task<Container> GetUndeliverableEventsContainerAsync()
    {
        var db = await Repository.GetDatabaseAsync();
        return await GetContainerAsync(Repository.UndeliverableEvents, false, "/aggregateRootId");
    }

    ///<inheritdoc />
    public async Task DoBulkUpsertAsync<T>(Container bulkContainer, List<T> itemList) where T : IApplyable
    {        
        await bulkContainer.DoBulkUpsertAsync<T>(itemList);
    }

    ///<inheritdoc />
    public async Task DoBulkUpsertAsync<T>(string containerName, List<T> itemList, string partitionKeyPath = "/tenantId") where T : IApplyable
    {
        var bulkContainer = await GetContainerAsync(containerName, true, partitionKeyPath);
        await DoBulkUpsertAsync<T>(bulkContainer, itemList);
    }


    ///<inheritdoc />
    public async Task CreateContainersAsync<TTypeInAssembly>(bool localhostOnly = true, int? throughput = null, bool verbose = false)
    {
        if (localhostOnly && !Repository.IsLocalEmulator)
        {
            Console.WriteLine("Not running on localhost. Containers will not be created.");
            return;
        }

        if (string.IsNullOrWhiteSpace(Repository.ConnectionString))
        {
            Console.WriteLine("Connection string is null or empty. Containers will not be created.");
            return;
        }

        if (Repository.DbName == null)
        {
            Console.WriteLine("Database name is null or empty. Containers will not be created.");
            return;
        }
        
        // get the calling assembly
        var assembly = typeof(TTypeInAssembly).Assembly;

        // Create the event store container
        await CreateContainerAsync("eventStore", "/aggregateRootId", throughput, verbose);

        // Create the containers for the aggregates and projections
        foreach (var containerName in EnumerateContainerNames(assembly))
        {
            await CreateContainerAsync(containerName, throughput: throughput, verbose: verbose);
        }
    }
    

    private async Task CreateContainerAsync(string containerName, string partitionKeyPath = "/tenantId", int? throughput = null, bool verbose = false)
    {
        try
        {
            // Create the container if it does not exist
             if (verbose) Console.WriteLine($"Creating container {containerName} with partition key path {partitionKeyPath} and throughput {throughput}, if it does not already exist");
            await Repository.GetContainerAsync(containerName, partitionKeyPath, throughput: throughput, verbose: verbose);
        }
        catch (CosmosException ex) when (ex.StatusCode == System.Net.HttpStatusCode.NotFound)
        {
            Console.WriteLine($"Database not found: {Repository.DbName}");
            throw;
        }
        catch (Exception ex)
        {
            Console.WriteLine($"An error occurred while creating or retrieving the container {containerName}: {ex.Message}");
            throw;
        }
    }

    private static IEnumerable<string> EnumerateContainerNames(Assembly assembly)
    {
        var aggregateTypes = assembly.GetTypes().Where(t => typeof(IAggregate).IsAssignableFrom(t));
        var projectionTypes = assembly.GetTypes().Where(t => typeof(IContainerName).IsAssignableFrom(t));

        if (aggregateTypes != null)
        {
            foreach (var type in aggregateTypes)
            {
                var value = GetPropertyValue(type, "currentStateContainerName");
                if (value != null)
                {
                    yield return value;
                }
            }
        }

        if (projectionTypes != null)
        {
            foreach (var type in projectionTypes)
            {
                var value = GetPropertyValue(type, "containerName");
                if (value != null)
                {
                    yield return value;
                }
            }
        }
    }

    private static string GetPropertyValue(Type type, string propertyName)
    {
        var property = type.GetProperty(propertyName, BindingFlags.Public | BindingFlags.Static);
        if (property != null)
        {
            var value = property.GetValue(null);
            if (value != null)
            {
                return value.ToString();
            }
        }

        return null;
    }
    
}

<|MERGE_RESOLUTION|>--- conflicted
+++ resolved
@@ -248,11 +248,7 @@
     public static NostifyConfig WithCosmos(string cosmosApiKey, string cosmosDbName, string cosmosEndpointUri, bool? createContainers = false, int? containerThroughput = null, bool useGatewayConnection = false)
     {
         NostifyConfig config = new NostifyConfig();
-<<<<<<< HEAD
         return config.WithCosmos(cosmosApiKey, cosmosDbName, cosmosEndpointUri, createContainers, containerThroughput, useGatewayConnection);
-=======
-        return config.WithCosmos(cosmosApiKey, cosmosDbName, cosmosEndpointUri, createContainers, containerThroughput);
->>>>>>> 7edc40f2
     }
 
     /// <summary>
@@ -331,7 +327,7 @@
     }
 
     /// <summary>
-    /// Builds the Nostify instance. Use generic method if wanting verbose output or autocreate topics.
+    /// Builds the Nostify instance. Use generic method if wanting verbose output and/or autocreate topics.
     /// </summary>
     public static INostify Build(this NostifyConfig config)
     {
@@ -351,14 +347,11 @@
        
     }
 
-<<<<<<< HEAD
-    /// <summary>
-    /// Builds the Nostify instance. 
-    /// </summary>
-    public static INostify Build<T>(this NostifyConfig config) where T : IAggregate
-=======
+    /// <summary>
+    /// Builds the Nostify instance. Will autocreate topics in Kafka for each NostifyCommand found in the assembly of T.
+    /// </summary>
+    /// <param name="verbose">If true, will write to console the steps taken to create the containers and topics</param>
     public static INostify Build<T>(this NostifyConfig config, bool verbose = false) where T : IAggregate
->>>>>>> 7edc40f2
     {
 
         //Create Confluent admin client
