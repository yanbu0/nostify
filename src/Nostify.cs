--- conflicted
+++ resolved
@@ -380,17 +380,8 @@
     {
         Container bulkContainer = await GetBulkCurrentStateContainerAsync<T>(partitionKeyPath);
 
-<<<<<<< HEAD
         //Remove all items using bulk delete to start from scratch
         await bulkContainer.DeleteAllBulkAsync<T>();
-=======
-        //Store data needed for re-creating container
-        string containerName = containerToRebuild.Id;
-
-        //TODO: should we just use bulk delete here?
-        //Remove container to delete all bad data and start from scratch
-        ContainerResponse resp = await containerToRebuild.DeleteContainerAsync();
->>>>>>> 8722e340
 
         List<T> rehydratedAggregates = new List<T>();
 
