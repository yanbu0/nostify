--- conflicted
+++ resolved
@@ -196,8 +196,64 @@
         return result;
     }
 
-    /// <summary>
-<<<<<<< HEAD
+    /// Gets the events needed to initialize a list of projections (backward compatibility overload)
+    /// </summary>
+    /// <typeparam name="TProjection">Type of the projection</typeparam>
+    /// <param name="eventStore">The Event Store Container</param>
+    /// <param name="projectionsToInit">List of projections to initialize</param>
+    /// <param name="foreignIdSelectors">Functions to get the foreign id for the aggregates required to populate one or more fields in the projection</param>
+    /// <returns>List of ExternalDataEvent</returns>
+    public async static Task<List<ExternalDataEvent>> GetEventsAsync<TProjection>(Container eventStore, List<TProjection> projectionsToInit, params Func<TProjection, Guid?>[] foreignIdSelectors)
+    where TProjection : IUniquelyIdentifiable
+    {
+        return await GetEventsAsync(eventStore, projectionsToInit, null, foreignIdSelectors);
+    }
+
+    /// <summary>
+    /// Gets the events needed to initialize a list of projections from an external service (backward compatibility overload)
+    /// </summary>
+    /// <typeparam name="TProjection">Type of the projection</typeparam>
+    /// <param name="httpClient">An HTTP client to make the service call. Must not be null.</param>
+    /// <param name="url">The URL of the service EventRequest endpoint. Must not be null or empty.</param>
+    /// <param name="projectionsToInit">List of projections to initialize</param>
+    /// <param name="foreignIdSelectors">Function to get the foreign id for the aggregate required to populate one or more fields in the projection</param>
+    /// <returns>List of ExternalDataEvent</returns>
+    public async static Task<List<ExternalDataEvent>> GetEventsAsync<TProjection>(HttpClient httpClient, string url, List<TProjection> projectionsToInit, params Func<TProjection, Guid?>[] foreignIdSelectors)
+        where TProjection : IUniquelyIdentifiable
+    {
+        return await GetEventsAsync(httpClient, url, projectionsToInit, null, foreignIdSelectors);
+    }
+
+    /// <summary>
+    /// Gets the events needed to initialize a list of projections using a list of foreign ID selector functions that return lists of Guid? (backward compatibility overload)
+    /// </summary>
+    /// <typeparam name="TProjection">Type of the projection</typeparam>
+    /// <param name="eventStore">The Event Store Container</param>
+    /// <param name="projectionsToInit">List of projections to initialize</param>
+    /// <param name="foreignIdSelectorsList">Functions to get lists of foreign ids for the aggregates required to populate one or more fields in the projection</param>
+    /// <returns>List of ExternalDataEvent</returns>
+    public async static Task<List<ExternalDataEvent>> GetEventsAsync<TProjection>(Container eventStore, List<TProjection> projectionsToInit, params Func<TProjection, List<Guid?>>[] foreignIdSelectorsList)
+        where TProjection : IUniquelyIdentifiable
+    {
+        return await GetEventsAsync(eventStore, projectionsToInit, null, foreignIdSelectorsList);
+    }
+
+    /// <summary>
+    /// Gets the events needed to initialize a list of projections from an external service using a list of foreign ID selector functions that return lists of Guid? (backward compatibility overload)
+    /// </summary>
+    /// <typeparam name="TProjection">Type of the projection</typeparam>
+    /// <param name="httpClient">An HTTP client to make the service call. Must not be null.</param>
+    /// <param name="url">The URL of the service EventRequest endpoint. Must not be null or empty.</param>
+    /// <param name="projectionsToInit">List of projections to initialize</param>
+    /// <param name="foreignIdSelectorsList">Functions to get lists of foreign ids for the aggregates required to populate one or more fields in the projection</param>
+    /// <returns>List of ExternalDataEvent</returns>
+    public async static Task<List<ExternalDataEvent>> GetEventsAsync<TProjection>(HttpClient httpClient, string url, List<TProjection> projectionsToInit, params Func<TProjection, List<Guid?>>[] foreignIdSelectorsList)
+        where TProjection : IUniquelyIdentifiable
+    {
+        return await GetEventsAsync(httpClient, url, projectionsToInit, null, foreignIdSelectorsList);
+    }
+
+    /// <summary>
     /// Gets events from multiple external services in parallel
     /// </summary>
     /// <typeparam name="TProjection">Type of the projection</typeparam>
@@ -267,62 +323,5 @@
 
         Url = url;
         ForeignIdSelectors = foreignIdSelectors ?? Array.Empty<Func<TProjection, Guid?>>();
-=======
-    /// Gets the events needed to initialize a list of projections (backward compatibility overload)
-    /// </summary>
-    /// <typeparam name="TProjection">Type of the projection</typeparam>
-    /// <param name="eventStore">The Event Store Container</param>
-    /// <param name="projectionsToInit">List of projections to initialize</param>
-    /// <param name="foreignIdSelectors">Functions to get the foreign id for the aggregates required to populate one or more fields in the projection</param>
-    /// <returns>List of ExternalDataEvent</returns>
-    public async static Task<List<ExternalDataEvent>> GetEventsAsync<TProjection>(Container eventStore, List<TProjection> projectionsToInit, params Func<TProjection, Guid?>[] foreignIdSelectors)
-    where TProjection : IUniquelyIdentifiable
-    {
-        return await GetEventsAsync(eventStore, projectionsToInit, null, foreignIdSelectors);
-    }
-
-    /// <summary>
-    /// Gets the events needed to initialize a list of projections from an external service (backward compatibility overload)
-    /// </summary>
-    /// <typeparam name="TProjection">Type of the projection</typeparam>
-    /// <param name="httpClient">An HTTP client to make the service call. Must not be null.</param>
-    /// <param name="url">The URL of the service EventRequest endpoint. Must not be null or empty.</param>
-    /// <param name="projectionsToInit">List of projections to initialize</param>
-    /// <param name="foreignIdSelectors">Function to get the foreign id for the aggregate required to populate one or more fields in the projection</param>
-    /// <returns>List of ExternalDataEvent</returns>
-    public async static Task<List<ExternalDataEvent>> GetEventsAsync<TProjection>(HttpClient httpClient, string url, List<TProjection> projectionsToInit, params Func<TProjection, Guid?>[] foreignIdSelectors)
-        where TProjection : IUniquelyIdentifiable
-    {
-        return await GetEventsAsync(httpClient, url, projectionsToInit, null, foreignIdSelectors);
-    }
-
-    /// <summary>
-    /// Gets the events needed to initialize a list of projections using a list of foreign ID selector functions that return lists of Guid? (backward compatibility overload)
-    /// </summary>
-    /// <typeparam name="TProjection">Type of the projection</typeparam>
-    /// <param name="eventStore">The Event Store Container</param>
-    /// <param name="projectionsToInit">List of projections to initialize</param>
-    /// <param name="foreignIdSelectorsList">Functions to get lists of foreign ids for the aggregates required to populate one or more fields in the projection</param>
-    /// <returns>List of ExternalDataEvent</returns>
-    public async static Task<List<ExternalDataEvent>> GetEventsAsync<TProjection>(Container eventStore, List<TProjection> projectionsToInit, params Func<TProjection, List<Guid?>>[] foreignIdSelectorsList)
-        where TProjection : IUniquelyIdentifiable
-    {
-        return await GetEventsAsync(eventStore, projectionsToInit, null, foreignIdSelectorsList);
-    }
-
-    /// <summary>
-    /// Gets the events needed to initialize a list of projections from an external service using a list of foreign ID selector functions that return lists of Guid? (backward compatibility overload)
-    /// </summary>
-    /// <typeparam name="TProjection">Type of the projection</typeparam>
-    /// <param name="httpClient">An HTTP client to make the service call. Must not be null.</param>
-    /// <param name="url">The URL of the service EventRequest endpoint. Must not be null or empty.</param>
-    /// <param name="projectionsToInit">List of projections to initialize</param>
-    /// <param name="foreignIdSelectorsList">Functions to get lists of foreign ids for the aggregates required to populate one or more fields in the projection</param>
-    /// <returns>List of ExternalDataEvent</returns>
-    public async static Task<List<ExternalDataEvent>> GetEventsAsync<TProjection>(HttpClient httpClient, string url, List<TProjection> projectionsToInit, params Func<TProjection, List<Guid?>>[] foreignIdSelectorsList)
-        where TProjection : IUniquelyIdentifiable
-    {
-        return await GetEventsAsync(httpClient, url, projectionsToInit, null, foreignIdSelectorsList);
->>>>>>> 0f9ce0d7
     }
 }