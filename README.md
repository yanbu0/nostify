--- conflicted
+++ resolved
@@ -9,35 +9,13 @@
 When should I NOT use this?
 The framework makes numerous assumptions to cut down on complexity.  It has dependencies on Azure components, notably Cosmos.  If you need to accomodate a wide range of possible technology stacks, or want lots of flexibility in how to implement, this may not be for you.  If you are going to ignore the tech stack requirements there are other libraries you should look at.
 
-<<<<<<< HEAD
-When should I use this?<br/>
-You should consider using this if you are using .Net and Azure and want to follow a strong set of guidelines to quickly and easily spin up services that can massively scale without spending tons of time architechting it yourself.<br/>
-<br/>
-<strong>Current Status</strong>
-
-=======
 When should I use this?
 You should consider using this if you are using .Net and Azure and want to follow a strong set of guidelines to quickly and easily spin up services that can massively scale without spending tons of time architechting it yourself.
 
 ### Current Status
->>>>>>> f2586afe
 - Brought Kafka into the mix
 - Documentation still in process below!
 
-<<<<<<< HEAD
-<strong>Getting Started</strong><br/>
-To run locally you will need to install some dependencies:<br/>
-
-- Azurite: npm install azurite<br/>
-- Azurite VS Code Extension: <https://marketplace.visualstudio.com/items?itemName=Azurite.azurite><br/>
-- Docker Desktop: <https://www.docker.com/products/docker-desktop/><br/>
-- Confluent CLI: <https://docs.confluent.io/confluent-cli/current/install.html><br/>
-- Cosmos Emulator: <https://learn.microsoft.com/en-us/azure/cosmos-db/how-to-develop-emulator?tabs=windows%2Ccsharp&pivots=api-nosql><br/><br/>
-
-To spin up a nostify project:
-
-```
-=======
 
 ## Getting Started
 To run locally you will need to install some dependencies:
@@ -50,7 +28,6 @@
 
 To spin up a nostify project:
 ```powershell
->>>>>>> f2586afe
 dotnet new install nostify
 dotnet new nostify -ag <Your_Aggregate_Name> -p <Port Number To Run on Locally>
 dotnet restore
@@ -58,19 +35,9 @@
 
 This will install the templates, create the default project based off your Aggregate, and install all the necessary libraries.
 
-<<<<<<< HEAD
-
-<strong>Architecture</strong>
-
-The library is designed to be used in a microservice pattern (although not necessarily required) using an Azure Function App api and Cosmos as the event store. Kafka serves as the messaging backpane, and projections can be stored in Cosmos or Redis depending on query needs.
-
-You should set up a Function App and Cosmos per Aggregate Microservice.
-
-=======
 ## Architecture
 The library is designed to be used in a microservice pattern (although not necessarily required) using an Azure Function App api and Cosmos as the event store. Kafka serves as the messaging backpane, and projections can be stored in Cosmos or Redis depending on query needs.<br/><br/>
 You should set up a Function App and Cosmos per Aggregate Microservice.<br/><br/>
->>>>>>> f2586afe
 ![image](https://github.com/yanbu0/nostify/assets/26099646/be657901-89c0-4310-9502-61b2125368ab)
 
 
@@ -78,29 +45,15 @@
 
 ![image](https://github.com/yanbu0/nostify/assets/26099646/fe8741c4-6547-482e-a03b-2b2635925602)
 
-<<<<<<< HEAD
-<strong>Why????</strong>
-
-When is comes to scaling there are two things to consider: speed and throughput.  "Speed" meaning the quickness of the individual action, and "throughput" meaning the number of concurrent actions that can be performed at the same time.  Using nostify addresses both of those concerns.
-
-Speed really comes into play only on the query side for most applications.  Thats a large part of the concept behind the CQRS pattern.  By seperating the command side from the query side you essentially deconstruct the datastore that would traditionally be utilizing a RDBMS in order to create materialized views of various projections of the aggregate.  Think of these views as "pre-rendered" views in a traditional relational database.  In a traditional database a view simplifies queries but still runs the joins in real time when data is requested.  By materializing the view, we denormalize the data and accept the increased complexity associated with keeping the data accurate in order to massively decrease the performance cost of querying that data.  In addition, we gain flexibility by being able to appropriately resource each container to give containers being queried the hardest more resources.
-
-=======
 ## Why????
 When is comes to scaling there are two things to consider: speed and throughput.  "Speed" meaning the quickness of the individual action, and "throughput" meaning the number of concurrent actions that can be performed at the same time.  Using nostify addresses both of those concerns.
 
 Speed really comes into play only on the query side for most applications.  Thats a large part of the concept behind the CQRS pattern.  By seperating the command side from the query side you essentially deconstruct the datastore that would traditionally be utilizing a RDBMS in order to create materialized views of various projections of the aggregate.  Think of these views as "pre-rendered" views in a traditional relational database.  In a traditional database a view simplifies queries but still runs the joins in real time when data is requested.  By materializing the view, we denormalize the data and accept the increased complexity associated with keeping the data accurate in order to massively decrease the performance cost of querying that data.  In addition, we gain flexibility by being able to appropriately resource each container to give containers being queried the hardest more resources.
->>>>>>> f2586afe
 
 Throughput is the other half of the equation. If you were using physical architechture, you'd have an app server talking to a seperate database server serving up your application.  The app server say has 4 processors with 8 cores each, so there is a limitation on the number of concurrent tasks that can be performed.  We can enhance throughput through proper coding, using parallel processing, and non-blocking code, but there is at a certain point a physical limit to the number of things that can be happening at once.  With nostify and the use of Azure Functions, this limitation is removed other than by cost.  If 1000 queries hit at the same moment in time, 1000 instances of an Azure Function spin up to handle it.  You're limited more by cost than physical hardware.
 
 
-<<<<<<< HEAD
-<strong>Setup</strong>
-
-=======
 ## Setup
->>>>>>> f2586afe
 The template will use dependency injection to add a singleton instance of the Nostify class and adds HttpClient by default.  You may need to edit these to match your configuration:<br/>
 
 ```C#
@@ -137,18 +90,10 @@
 }
 
 ```
-<<<<<<< HEAD
-
-<br/>
-
-In the Aggregates folder you will find Aggregate and AggregateCommand class files already stubbed out.  The AggregateCommand base class contains default implementations for Create, Update, and Delete.  The UpdateProperties<T>() method will update any properties of the Aggregate with the value of the Event payload with the same property name.
-
-=======
 
 
 In the Aggregates folder you will find Aggregate and AggregateCommand class files already stubbed out.  The AggregateCommand base class contains default implementations for Create, Update, and Delete.  The `UpdateProperties<T>()` method will update any properties of the Aggregate with the value of the Event payload with the same property name.
     
->>>>>>> f2586afe
 ```C#
 public class TestCommand : NostifyCommand
 {
@@ -173,10 +118,6 @@
     }
 }
 ```
-<<<<<<< HEAD
-
-=======
->>>>>>> f2586afe
 ```C#
 public class Test : NostifyObject, IAggregate
 {
@@ -206,12 +147,7 @@
 <strong>Example Repo Walkthrough</strong>
 
 In the example repo you will find a simple BankAccount example.  We will walk through it below.  First create a directory for your example.  Navigate to the location you'd like to keep the code and from powershell or cmd:
-<<<<<<< HEAD
-
-```text
-=======
 ```powershell    
->>>>>>> f2586afe
     mkdir Nostify_Example
     cd .\Nostify_Example
     mkdir BankAccount
@@ -219,20 +155,13 @@
     dotnet new nostify -ag BankAccount
     dotnet restore
 ```
-<<<<<<< HEAD
-=======
-    
->>>>>>> f2586afe
+    
 
 This will create a project folder to hold all of your microservices, and a folder for your BankAccount service.  
 
 If we will look at the BankAccount.cs file in the Aggregate folder that was created by the cli, we'll see it contains two classes which form the basis of everything we will do with this service: BankAccountCommand and BankAccount.  BankAccountCommand implements the AggregateCommand class which already defines the Create, Update, and Delete commands which will be needed in the vast majority of scenarios.  However, you need to define the commands/events beyond that.  The other is the base BankAccount which has a rudametary `Apply()` method and implements the Aggregate abstract class, which adds a few basic properties you will need to define and implements the NostifyObject abstract class which  gives you the `UpdateProperties<T>()` method.
 
 First we will go in and add some basic properties to BankAccount and add a Transaction class to define a bank account transaction:
-<<<<<<< HEAD
-
-=======
->>>>>>> f2586afe
 ```C#
    public class BankAccount : Aggregate
    {
@@ -285,12 +214,7 @@
 ```
 
 Then we add a handler for it in the `Apply()` method:
-<<<<<<< HEAD
-
-```
-=======
-```C#
->>>>>>> f2586afe
+```C#
     public override void Apply(Event pe)
     {
         if (pe.command == BankAccountCommand.Create || pe.command == BankAccountCommand.Update)
@@ -316,11 +240,7 @@
 Commands now become easy to compose.  Using the nostify cli results in Create, Update, and Delete commands being stubbed in.  In this simplified code we don't do any checking to see if the account already exists or any other validation you would do in a real app.  All that is required is to instantiate an instance of the `Event` class and call `PersistAsync()` to write the event to the event store.
 <br/>
 
-<<<<<<< HEAD
-```
-=======
-```C#
->>>>>>> f2586afe
+```C#
     public class CreateAccount
     {
 
@@ -351,13 +271,8 @@
 
 The standard Update command is also very simple.  You shouldn't have to modify much if at all.  It accepts a `dynamic` object so you can pass an object from the front end that contains only the properties that are being updated.  This is handy when you may have multiple users updating the same aggregate at the same time and don't want to overwrite changes by passing the entire object.  Nostify will match the property to on that exists on the Aggregate Root and update that in the `Apply()` method.  The default implementation will then update the `currentState` container.
 <br/>
-<<<<<<< HEAD
-
-```
-=======
-    
-```C#
->>>>>>> f2586afe
+    
+```C#
     public class UpdateBankAccount
     {
 
@@ -385,13 +300,8 @@
 
 <br/>
 Custom AggregateCommands are composed the same way.  In the Commands folder, add a new ProcessTransaction.cs file.  Add the code below to allow a post with a couple of query parameters to add a transaction to a BankAccount:<br/>
-<<<<<<< HEAD
-
-```
-=======
-    
-```C#
->>>>>>> f2586afe
+    
+```C#
     public class ProcessTransaction
     {
 
